# -*- coding: utf-8 -*-
""" Signal Decompositions Module

This module contains standardized signal decomposition models for use in the
SDT algorithms. The defined signal decompositions are:

1) 'l2_l1d1_l2d2p365': separating a piecewise constant component from a smooth
and seasonal component, with Gaussian noise
    - l2: gaussian noise, sum-of-squares small or l2-norm squared
    - l1d1: piecewise constant heuristic, l1-norm of first order differences
    - l2d2p365: small second order diffs (smooth) and 365-periodic
2) 'tl1_l2d2p365': similar to (2), estimating a smooth, seasonal component with
an asymmetric laplacian noise model, fitting a local quantile instead of a
local average
    - tl1: 'tilted l1-norm,' also known as quantile cost function
    - l2d2p365: small second order diffs (smooth) and 365-periodic
3) 'tl1_l1d1_l2d2p365': like (1) but with an asymmetric residual cost instead
of Gaussian residuals
    - tl1: 'tilted l1-norm,' also known as quantile cost function
    - l1d1: piecewise constant heuristic, l1-norm of first order differences
    - l2d2p365: small second order diffs (smooth) and 365-periodic
4) 'make_l2_l1d2_constrained':
    - l2: gaussian noise, sum-of-squares small or l2-norm squared
    - l1d2: piecewise linear heuristic
    - constrained to have first val at 0 and last val at 1

"""
import sys
import numpy as np

from gfosd import Problem
from gfosd.components import SumAbs, SumSquare, SumCard, SumQuantile, Aggregate, AverageEqual,\
    Periodic, Inequality, FirstValEqual, LastValEqual, NoCurvature, NoSlope


def l2_l1d1_l2d2p365(
        signal,
<<<<<<< HEAD
        w0=1e-5,
        w1=1e-4,
        w2=1e-1,
=======
        w0=10,
        w1=50, # l1d1, c1 in cvxpy version
        w2=1e5, # l2d2, c2 in cvxpy version
>>>>>>> f6419b4d
        return_all=False,
        yearly_periodic=False,
        solver='QSS',
        use_ixs=None,
        sum_card=False,
        verbose=False
):
    """
    This performs total variation filtering with the addition of a seasonal
    baseline fit. This introduces a new signal to the model that is smooth and
    periodic on a yearly time frame. This does a better job of describing real,
    multi-year solar PV power data sets, and therefore does an improved job of
    estimating the discretely changing signal.

    :param signal: A 1d numpy array (must support boolean indexing) containing
    the signal of interest
    :param w1: The regularization parameter to control the total variation in
    the final output signal
    :param w2: The regularization parameter to control the smoothness of the
    seasonal signal
    :return: A 1d numpy array containing the filtered signal
    """
    c1 = SumSquare(weight=w0)
    c2 = Aggregate([SumSquare(weight=w2, diff=2), AverageEqual(0, period=365)])
    if sum_card:
        c3 = SumCard(weight=w1, diff=1)
    else:
        c3 = SumAbs(weight=w1, diff=1)

    if len(signal) > 365:
        c2 = Aggregate([SumSquare(weight=w2, diff=2), AverageEqual(0, period=365), Periodic(365)])
        if yearly_periodic and not sum_card: # SumCard does not work well with Aggregate class
            c3 = Aggregate([c3, Periodic(365)])
        elif yearly_periodic and sum_card:
            print("Cannot use Periodic Class with SumCard.")

    classes = [c1, c2, c3]

    problem = Problem(signal, classes, use_set=use_ixs)
    problem.decompose(solver=solver, verbose=verbose, eps_rel=1e-6, eps_abs=1e-6)

    s_error =  problem.decomposition[0]
    s_seas = problem.decomposition[1]
    s_hat = problem.decomposition[2]

    if return_all:
        return s_hat, s_seas, s_error, problem

    return s_hat, s_seas

def tl1_l2d2p365(
        signal,
        use_ixs=None,
        tau=0.75,
<<<<<<< HEAD
        w1=500, 
        yearly_periodic=True,
        verbose=False,
        solver='QSS',
        use_ixs=None
=======
        solver='QSS',
        w1=500,
        yearly_periodic=True,
        verbose=False,
>>>>>>> f6419b4d
):
    '''
    - tl1: tilted laplacian noise
    - l2d2p365: small second order diffs (smooth) and 365-periodic
    '''
<<<<<<< HEAD

=======
>>>>>>> f6419b4d
    c1 = SumQuantile(tau=tau, weight=1)
    c2 = SumSquare(weight=w1, diff=2)

    if len(signal) > 365 and yearly_periodic:
        c2 = Aggregate([c2, Periodic(365)])

    classes = [c1, c2]

    problem = Problem(signal, classes, use_set=use_ixs)

    problem.decompose(solver=solver, verbose=verbose)
    s_seas = problem.decomposition[1]

    return s_seas

<<<<<<< HEAD
def l1_l1d1_l2d2p365(
    signal,
    use_ixs=None,
    w0=2e-6,  # l1 term, scaled
    w1=40e-6, # l1d1 term, scaled
    w2=6e-3, # seasonal term, scaled
    w3=1e-6, # linear term, scaled
=======
def tl1_l1d1_l2d2p365( # TODO: switch to l1 since tau passed as 0.5
    signal,
    use_ixs=None,
    tau=0.995, # passed as 0.5
    w0=2,
    w1=1e3, # passed as 15, l1d1 term
    w2=6000,
    w3=1e2, # passed as 300, linear term
>>>>>>> f6419b4d
    solver=None,
    verbose=False,
    sum_card=False
):
<<<<<<< HEAD
    c1 = SumAbs(weight=w0)
    c2 = Aggregate([SumSquare(weight=w2, diff=2),
                    AverageEqual(0, period=365),
                    Periodic(365)
                    ])
=======
    # sum_card = True
    # solver = "QSS"
    # if w2 > 1e3:
    #     w0 /= 1e6
    #     w1 /= 1e6
    #     w2 /= 1e6
    #     w3 /= 1e6

    c1 = SumQuantile(tau=tau, weight=w0)
    c2 = Aggregate([SumSquare(weight=w2, diff=2),
                    AverageEqual(0, period=365),
                    Periodic(365)]
                   )
>>>>>>> f6419b4d

    if sum_card:
        c3 = SumCard(weight=w1, diff=1)
    else:
        c3 = SumAbs(weight=w1, diff=1)

<<<<<<< HEAD
    c4 =  Aggregate([NoCurvature(weight=w3),
                     Inequality(vmin=-0.1, vmax=0.01, diff=1),
                     FirstValEqual(0)
                     ])
=======
    c4 = Aggregate([NoCurvature(weight=w3),
                    Inequality(vmin=-0.1, vmax=0.01, diff=1),
                    FirstValEqual(0),
                    ])
>>>>>>> f6419b4d

    classes = [c1, c2, c3, c4]

    problem = Problem(signal, classes, use_set=use_ixs)

    problem.decompose(solver=solver, verbose=verbose, eps_abs=1e-6, eps_rel=1e-6)
    s_seas = problem.decomposition[1]
    s_hat = problem.decomposition[2]
    s_lin = problem.decomposition[3]
<<<<<<< HEAD

    return s_hat, s_seas, s_lin
=======
>>>>>>> f6419b4d



def make_l2_l1d2_constrained(signal,
                            weight=1e1,
                            solver="MOSEK",
                            use_ixs=None,
                            verbose=False
                             ):
    """
    Used in solardatatools/algorithms/clipping.py
    Added hard-coded constraints on the first and last vals
    """
    c1 = SumSquare(weight=1)
    c2 = Aggregate([
        SumAbs(weight=weight, diff=2),
        FirstValEqual(0),
        LastValEqual(1)
    ])

    classes = [c1, c2]

    problem = Problem(signal, classes, use_set=use_ixs)
    problem.decompose(solver=solver, verbose=verbose)

    s_hat = problem.decomposition[1]

    return s_hat<|MERGE_RESOLUTION|>--- conflicted
+++ resolved
@@ -35,15 +35,9 @@
 
 def l2_l1d1_l2d2p365(
         signal,
-<<<<<<< HEAD
         w0=1e-5,
         w1=1e-4,
         w2=1e-1,
-=======
-        w0=10,
-        w1=50, # l1d1, c1 in cvxpy version
-        w2=1e5, # l2d2, c2 in cvxpy version
->>>>>>> f6419b4d
         return_all=False,
         yearly_periodic=False,
         solver='QSS',
@@ -98,27 +92,16 @@
         signal,
         use_ixs=None,
         tau=0.75,
-<<<<<<< HEAD
         w1=500, 
         yearly_periodic=True,
         verbose=False,
         solver='QSS',
         use_ixs=None
-=======
-        solver='QSS',
-        w1=500,
-        yearly_periodic=True,
-        verbose=False,
->>>>>>> f6419b4d
 ):
     '''
     - tl1: tilted laplacian noise
     - l2d2p365: small second order diffs (smooth) and 365-periodic
     '''
-<<<<<<< HEAD
-
-=======
->>>>>>> f6419b4d
     c1 = SumQuantile(tau=tau, weight=1)
     c2 = SumSquare(weight=w1, diff=2)
 
@@ -134,66 +117,32 @@
 
     return s_seas
 
-<<<<<<< HEAD
-def l1_l1d1_l2d2p365(
+def l1_l1d1_l 2d2p365(
     signal,
     use_ixs=None,
     w0=2e-6,  # l1 term, scaled
     w1=40e-6, # l1d1 term, scaled
     w2=6e-3, # seasonal term, scaled
     w3=1e-6, # linear term, scaled
-=======
-def tl1_l1d1_l2d2p365( # TODO: switch to l1 since tau passed as 0.5
-    signal,
-    use_ixs=None,
-    tau=0.995, # passed as 0.5
-    w0=2,
-    w1=1e3, # passed as 15, l1d1 term
-    w2=6000,
-    w3=1e2, # passed as 300, linear term
->>>>>>> f6419b4d
     solver=None,
     verbose=False,
     sum_card=False
 ):
-<<<<<<< HEAD
     c1 = SumAbs(weight=w0)
     c2 = Aggregate([SumSquare(weight=w2, diff=2),
                     AverageEqual(0, period=365),
                     Periodic(365)
                     ])
-=======
-    # sum_card = True
-    # solver = "QSS"
-    # if w2 > 1e3:
-    #     w0 /= 1e6
-    #     w1 /= 1e6
-    #     w2 /= 1e6
-    #     w3 /= 1e6
-
-    c1 = SumQuantile(tau=tau, weight=w0)
-    c2 = Aggregate([SumSquare(weight=w2, diff=2),
-                    AverageEqual(0, period=365),
-                    Periodic(365)]
-                   )
->>>>>>> f6419b4d
 
     if sum_card:
         c3 = SumCard(weight=w1, diff=1)
     else:
         c3 = SumAbs(weight=w1, diff=1)
 
-<<<<<<< HEAD
     c4 =  Aggregate([NoCurvature(weight=w3),
                      Inequality(vmin=-0.1, vmax=0.01, diff=1),
                      FirstValEqual(0)
                      ])
-=======
-    c4 = Aggregate([NoCurvature(weight=w3),
-                    Inequality(vmin=-0.1, vmax=0.01, diff=1),
-                    FirstValEqual(0),
-                    ])
->>>>>>> f6419b4d
 
     classes = [c1, c2, c3, c4]
 
@@ -203,14 +152,9 @@
     s_seas = problem.decomposition[1]
     s_hat = problem.decomposition[2]
     s_lin = problem.decomposition[3]
-<<<<<<< HEAD
 
     return s_hat, s_seas, s_lin
-=======
->>>>>>> f6419b4d
-
-
-
+  
 def make_l2_l1d2_constrained(signal,
                             weight=1e1,
                             solver="MOSEK",
